import argparse
import math
import torch
import time
import os

from tqdm import tqdm
from qqdm import qqdm, format_str
from munch import Munch
from loguru import logger
from termcolor import colored
from types import SimpleNamespace
from typing import Tuple, List, Optional

from torch.utils.tensorboard import SummaryWriter

import bittensor

class Neuron():

    def __init__( self, config: Munch = None ):
        r""" Initializes a new full Neuron object.
            
            Args:
                config (:obj:`Munch`, `optional`): 
                    neuron.Neuron.default_config()
        """
        # Config: Config items for all subobjects: wallet, metagraph, nucleus, axon, dendrite.
        # This object can be instantiated by calling Neuron.default_config()
        if config == None:
            config = Neuron.default_config()
        Neuron.check_config(config)
        self.config = config
        
        # --- Bittensor components ----
        # Wallet: Holds the hotkey keypair and coldkey pub which are user to sign messages 
        # and subscribe to the chain.
        self.wallet = bittensor.wallet.Wallet( self.config )
        
        # Subtensor: provides an interface to the subtensor chain given a wallet.
<<<<<<< HEAD
        self.subtensor = bittensor.subtensor.Subtensor( self.config )
        
=======
        if subtensor == None:
            subtensor = bittensor.subtensor.Subtensor( self.config )
        self.subtensor = subtensor
>>>>>>> 42f19bd7
        # Metagraph: Maintains a connection to the subtensor chain and hold chain state.
        self.metagraph = bittensor.metagraph.Metagraph(config = self.config, wallet = self.wallet, subtensor = self.subtensor)
        
        # Nucleus: Processes requests passed to this neuron on its axon endpoint.
        self.nucleus = bittensor.nucleus.Nucleus(config = self.config, wallet = self.wallet )
        
        # Axon: RPC server endpoint which serves your synapse. Responds to Forward and Backward requests.
        self.axon = bittensor.axon.Axon(config = self.config, wallet = self.wallet, nucleus = self.nucleus )
        
        # Dendrite: RPC client makes Forward and Backward requests to downstream peers.
        self.dendrite = bittensor.dendrite.Dendrite(config = self.config, wallet = self.wallet )

        # ---- Running state ----
        self.global_step = 0
        self.epoch = 0
        self.best_train_loss = math.inf

        # ---- Logging ----
        self.tensorboard = SummaryWriter(log_dir = self.config.neuron.full_path)
        if self.config.neuron.record_log == True:
            filepath = self.config.neuron.full_path + "/{}_{}.log".format(self.config.neuron.name, self.config.neuron.uid),
            logger.add (
                filepath,
                format="{time:YYYY-MM-DD at HH:mm:ss} | {level} | {message}",
                rotation="250 MB",
                retention="10 days"
            )

    @staticmethod   
    def default_config() -> Munch:
        # Parses and returns a config Munch for this object.
        parser = argparse.ArgumentParser(); 
        Neuron.add_args(parser) 
        config = bittensor.config.Config.to_config(parser); 
        return config

    @staticmethod   
    def add_args(parser: argparse.ArgumentParser):
        bittensor.wallet.Wallet.add_args( parser )
        bittensor.subtensor.Subtensor.add_args( parser )
        bittensor.metagraph.Metagraph.add_args( parser )
        bittensor.nucleus.Nucleus.add_args( parser )
        bittensor.axon.Axon.add_args( parser )
        bittensor.synapse.Synapse.add_args( parser )
        bittensor.dendrite.Dendrite.add_args( parser )
        parser.add_argument (
            '--neuron.root_dir',
            default='~/.bittensor/miners/',
            type=str,
            help='Root path to load and save data associated with each neuron'
        )
        parser.add_argument (
            '--neuron.name',
            default='gpt2-genesis',
            type=str,
            help='Trials for this neuron go in neuron.root / neuron.name'
        )
        parser.add_argument (
            '--neuron.uid',
            default=str(time.time()).split('.')[0],
            type=str,
            help='Saved models go in neuron.root_dir / neuron.name / neuron.uid'
        )
        parser.add_argument (
            '--neuron.record_log',
            default=False,
            type=bool,
            help='Record all logs when running this miner')
        parser.add_argument (
            '--debug', 
            dest='debug', 
            action='store_true', 
            help='''Turn on bittensor debugging information'''
        )
        parser.set_defaults ( 
            debug=False 
        )

    @staticmethod
    def check_config(config: Munch):
        full_path = '{}/{}/{}'.format(config.neuron.root_dir, config.neuron.name, config.neuron.uid)
        config.neuron.full_path = os.path.expanduser(full_path)
        if not os.path.exists(config.neuron.full_path):
            os.makedirs(config.neuron.full_path)

    @property
    def _model(self):
        if self.model == None:
            raise RuntimeError('Subclasses must set a model class')

    def get_row_weights( self ) -> torch.FloatTensor:
        raise NotImplementedError()

    def training_forward( self ) -> SimpleNamespace:
        raise NotImplementedError()

    def next_training_batches( self ) -> List[dict]:
        raise NotImplementedError()

    def __del__( self ):
        self.shutdown()

    def __enter__(self):
        self.startup()
        return self

    def __exit__( self, exc_type, exc_value, exc_traceback ):   
        self.shutdown()

    def shutdown( self ):
        logger.opt(ansi=True).log('USER-INFO', "\Stopping Axon on: <cyan>{}:{}</cyan>", self.axon.config.axon.local_ip, self.axon.config.axon.local_port)
        try:
            self.axon.stop()
            logger.log('USER-SUCCESS', "\nAxon stopped")
        except Exception as e:
            logger.exception('Neuron: Error while stopping axon server: {} ', e)

    def startup( self ):
        # ---- Set debugging ----
        if self.config.debug: bittensor.__log_level__ = 'TRACE'; logger.opt(ansi=True).info('DEBUG is <green>ON</green>')
        else: logger.opt(ansi=True).info('DEBUG is <red>OFF</red>')

        # ---- Load Wallets ----
        logger.info("\nLoad wallets")
        if not self.wallet.has_coldkeypub:
            self.wallet.create_new_coldkey( n_words = 12, use_password = True )
        if not self.wallet.has_hotkey:
            self.wallet.create_new_hotkey( n_words = 12, use_password = False )

        # ---- Connect to chain ----
        logger.opt(ansi=True).info("\nConnecting to chain: <cyan>{}</cyan>", self.config.subtensor.network)
        self.subtensor.connect()
        if not self.subtensor.is_connected():
            raise RuntimeError('Failed to connect subtensor')
        
        # ---- Subscribe to chain ----
        logger.info("\nSubscribing to chain")
        subscribe_success = self.subtensor.subscribe(
                wallet = self.wallet,
                ip = self.config.axon.external_ip, 
                port = self.config.axon.external_port,
<<<<<<< HEAD
                modality = bittensor.proto.Modality.TEXT,
=======
                modality = self.config.neuron.modality,
>>>>>>> 42f19bd7
                wait_for_finalization = True,
                timeout = 4 * bittensor.__blocktime__,
        )
        if not subscribe_success:
            raise RuntimeError('Failed to subscribe neuron.')

        # ---- Starting axon ----
        logger.opt(ansi=True).info("\nServing Axon on: <cyan>{}:{}</cyan>", self.axon.config.axon.local_ip, self.axon.config.axon.local_port)
        self.axon.start()
        
        # ---- Sync metagraph ----
        logger.info("\nSyncing Metagraph")
        self.metagraph.sync()
        print(self.metagraph)

    def run( self ):

        # --- Startup ----
        with self:
    
            # --- Run Forever ----
            while True:
                try:

                    # ---- Serve ----
                    self.axon.serve( self._model )

                    # ---- Train Model ----
                    self.training_loss = self.train()
                    self.epoch += 1

                    # ---- Set weights ----
                    self.metagraph.set_weights(
                        weights = self.get_row_weights(), 
                        wait_for_inclusion = True
                    )

                    # ---- Sync metagraph ----
                    self.metagraph.sync() # Pulls the latest metagraph state (with my update.)

                    # ---- Update Tensorboard ----
                    self.dendrite.__to_tensorboard__( self.tensorboard, self.global_step )
                    self.metagraph.__to_tensorboard__( self.tensorboard, self.global_step )
                    self.axon.__to_tensorboard__( self.tensorboard, self.global_step )
                    self.tensorboard.add_scalar('Neuron/Train_loss', self.training_loss, self.global_step )
                    logger.info("This epoch's training loss: {}...Current best training loss: {}".format( self.training_loss, self.best_train_loss ))

                # --- Catch Errors ----
                except Exception as e:
                    logger.exception('Exception in training script with error: {}', e)
                    logger.info(traceback.print_exc())
                    logger.info('Continuing to train...')
                    time.sleep(1)

    # ---- Training logs ----
    def training_logs( self, progress_bar, iteration:int, output: SimpleNamespace ):
        index = self.metagraph.state.index_for_uid[self.metagraph.uid]
        progress_bar.set_infos({
            'GS': colored('{}'.format(self.global_step), 'red'),
            'LS': colored('{}'.format(iteration), 'blue'),
            'Epoch': colored('{}'.format(self.epoch+1), 'green'),
            'L-loss': colored('{:.5f}'.format(output.local_target_loss.item()), 'yellow'),
            'R-loss': colored('{:.5f}'.format(output.remote_target_loss.item()), 'red'),
            'D-loss': colored('{:.5f}'.format(output.distillation_loss.item()), 'green'),
            'nPeers': colored(self.metagraph.n, 'blue'),
            'Stake(\u03C4)': colored('{:.3f}'.format(self.metagraph.S[index]), 'green'),
            'Rank(\u03C4)': colored('{:.3f}'.format(self.metagraph.R[index]), 'yellow'),
            'Incentive(\u03C4/block)': colored('{:.6f}'.format(self.metagraph.I[index]), 'red'),
            'Axon': self.axon.__str__(),
            'Dendrite': self.dendrite.__str__(),
        })
        self.tensorboard.add_scalar('R-loss', output.remote_target_loss.item(), self.global_step)
        self.tensorboard.add_scalar('L-loss', output.local_target_loss.item(), self.global_step)
        self.tensorboard.add_scalar('D-loss', output.distillation_loss.item(), self.global_step)

    # ---- Train Epoch ----
    def train(self):
        def run_epoch():
            training_loss = 0.0
            training_batches = self.next_training_batches( epoch = self.epoch )
            progress_bar = qqdm(enumerate(training_batches), total=len(training_batches), desc=format_str('blue', f'Epoch Progress'))
            for iteration, (training_batch) in progress_bar:
                output = self.training_forward( training_batch )
                training_loss += output.loss.item()
                self.training_logs( progress_bar, iteration = iteration, output = output )
                self.global_step += 1
            training_loss /= (iteration + 1)
        run_epoch()
        return training_loss
<|MERGE_RESOLUTION|>--- conflicted
+++ resolved
@@ -3,6 +3,7 @@
 import torch
 import time
 import os
+import traceback
 
 from tqdm import tqdm
 from qqdm import qqdm, format_str
@@ -38,14 +39,8 @@
         self.wallet = bittensor.wallet.Wallet( self.config )
         
         # Subtensor: provides an interface to the subtensor chain given a wallet.
-<<<<<<< HEAD
         self.subtensor = bittensor.subtensor.Subtensor( self.config )
         
-=======
-        if subtensor == None:
-            subtensor = bittensor.subtensor.Subtensor( self.config )
-        self.subtensor = subtensor
->>>>>>> 42f19bd7
         # Metagraph: Maintains a connection to the subtensor chain and hold chain state.
         self.metagraph = bittensor.metagraph.Metagraph(config = self.config, wallet = self.wallet, subtensor = self.subtensor)
         
@@ -156,42 +151,38 @@
         self.shutdown()
 
     def shutdown( self ):
-        logger.opt(ansi=True).log('USER-INFO', "\Stopping Axon on: <cyan>{}:{}</cyan>", self.axon.config.axon.local_ip, self.axon.config.axon.local_port)
+        logger.opt(ansi=True).info("Stopping Axon on: <cyan>{}:{}</cyan>", self.axon.config.axon.local_ip, self.axon.config.axon.local_port)
         try:
             self.axon.stop()
-            logger.log('USER-SUCCESS', "\nAxon stopped")
+            logger.success("Axon stopped")
         except Exception as e:
             logger.exception('Neuron: Error while stopping axon server: {} ', e)
 
     def startup( self ):
         # ---- Set debugging ----
-        if self.config.debug: bittensor.__log_level__ = 'TRACE'; logger.opt(ansi=True).info('DEBUG is <green>ON</green>')
+        if self.config.debug: bittensor.__debug_on__ = True; logger.opt(ansi=True).info('DEBUG is <green>ON</green>')
         else: logger.opt(ansi=True).info('DEBUG is <red>OFF</red>')
 
         # ---- Load Wallets ----
-        logger.info("\nLoad wallets")
+        logger.info('\nLoad wallet...')
         if not self.wallet.has_coldkeypub:
             self.wallet.create_new_coldkey( n_words = 12, use_password = True )
         if not self.wallet.has_hotkey:
             self.wallet.create_new_hotkey( n_words = 12, use_password = False )
 
         # ---- Connect to chain ----
-        logger.opt(ansi=True).info("\nConnecting to chain: <cyan>{}</cyan>", self.config.subtensor.network)
+        logger.info('\nConnecting to network...')
         self.subtensor.connect()
         if not self.subtensor.is_connected():
             raise RuntimeError('Failed to connect subtensor')
         
         # ---- Subscribe to chain ----
-        logger.info("\nSubscribing to chain")
+        logger.info('\nSubscribing to chain...')
         subscribe_success = self.subtensor.subscribe(
                 wallet = self.wallet,
                 ip = self.config.axon.external_ip, 
                 port = self.config.axon.external_port,
-<<<<<<< HEAD
                 modality = bittensor.proto.Modality.TEXT,
-=======
-                modality = self.config.neuron.modality,
->>>>>>> 42f19bd7
                 wait_for_finalization = True,
                 timeout = 4 * bittensor.__blocktime__,
         )
@@ -199,11 +190,11 @@
             raise RuntimeError('Failed to subscribe neuron.')
 
         # ---- Starting axon ----
-        logger.opt(ansi=True).info("\nServing Axon on: <cyan>{}:{}</cyan>", self.axon.config.axon.local_ip, self.axon.config.axon.local_port)
+        logger.info('\nStarting Axon...')
         self.axon.start()
         
         # ---- Sync metagraph ----
-        logger.info("\nSyncing Metagraph")
+        logger.info('\nSyncing Metagraph...')
         self.metagraph.sync()
         print(self.metagraph)
 
