import bittensor
import torch
import numpy as np
import pandas as pd
from loguru import logger
from termcolor import colored
from typing import List
from bittensor import Session

np.set_printoptions(precision=2, suppress=True, linewidth=500, sign=' ')
pd.set_option('display.max_rows', 5000)
pd.set_option('display.max_columns', 25)
pd.set_option('display.width', 1000)
pd.set_option('display.precision', 2)
pd.set_option('display.float_format', lambda x: '%.3f' % x)

<<<<<<< HEAD

def log_dendrite_success_times(session: Session):
    print ('Success time: \n ')
    remotes = session.dendrite.remotes
    neurons = [remote.neuron for remote in remotes]
    uids = session.metagraph.neurons_to_uids(neurons)
    succees_time = [remote.stats.avg_success_time for remote in remotes]
    df = pd.DataFrame([succees_time], columns=uids.tolist())
    df.rename_axis("[uid]", axis=1)
    print (df)
    print('\n')

def log_ranks(session: Session):
    print ('Ranks: \n ')
    if session.metagraph.uids != None and session.metagraph.weights != None:
        uids = session.metagraph.uids.tolist()
        ranks = session.metagraph.ranks.tolist()
        ranks, uids  = zip(*sorted(zip(ranks, uids), reverse=True))
        df = pd.DataFrame([ranks], columns=uids)
        df.rename_axis('[batch]').rename_axis("[uid]", axis=1)
        max_val = df.max(numeric_only=True, axis=1)
        min_val = df.min(numeric_only=True, axis=1)
        total = df.sum(numeric_only=True, axis=1)
        df.loc[:,'Min'] = min_val
        df.loc[:,'Max'] = max_val
        df.loc[:,'Total'] = total
        print (df)
    print('\n')


def log_incentive(session: Session):
    print ('Incentive: \n ')
    if session.metagraph.uids != None and session.metagraph.weights != None:
        uids = session.metagraph.uids.tolist()
        incentive = session.metagraph.incentive.tolist()
        incentive, uids  = zip(*sorted(zip(incentive, uids), reverse=True))
        df = pd.DataFrame([incentive], columns=uids)
        df.rename_axis('[batch]').rename_axis("[uid]", axis=1)
        max_val = df.max(numeric_only=True, axis=1)
        min_val = df.min(numeric_only=True, axis=1)
        total = df.sum(numeric_only=True, axis=1)
        df.loc[:,'Min'] = min_val
        df.loc[:,'Max'] = max_val
        df.loc[:,'Total'] = total
        print (df)
    print('\n')

def log_return_codes(session: Session, history: List[bittensor.synapse.SynapseOutput]):
    print('Return Codes: \n ')
=======
device = torch.device("cuda" if torch.cuda.is_available() else "cpu")

def calculate_request_sizes_sum(session: Session, history: List[bittensor.synapse.SynapseOutput]):
>>>>>>> 45917c8b
    request_size_list = []
    request_sizes_sum = torch.zeros(session.metagraph.n).to(device)
    for output in history:
        request_sizes_sum += output.request_sizes
        request_size_list.append(output.request_sizes)
    request_sizes_sum = request_sizes_sum.tolist()

    return request_sizes_sum, request_size_list

def log_return_codes(session: Session, history: List[bittensor.synapse.SynapseOutput]):
    print('Return Codes: \n ')
    request_sizes_sum, _ = calculate_request_sizes_sum(session, history)

    rows = []
    for output in history:
        _, retcodes  = zip(*sorted(zip(request_sizes_sum, output.return_codes.tolist()), reverse=True))
        rows.append(retcodes)
    _, uids  = zip(*sorted(zip(request_sizes_sum, session.metagraph.uids.tolist()), reverse=True))
    pd.set_option('display.float_format', lambda x: '%.1f' % x)
    df = pd.DataFrame(rows, columns=uids)
    df.rename_axis('[batch]').rename_axis("[uid]", axis=1)
    print (df)
    print('\n')

def log_request_sizes(session: Session, history: List[bittensor.synapse.SynapseOutput]):
    print('Request Sizes: \n ')
    request_sizes_sum, request_size_list = calculate_request_sizes_sum(session, history)

    rows = []
    for rs in request_size_list:
        _, rs  = zip(*sorted(zip(request_sizes_sum, rs.tolist()), reverse=True))
        rows.append(rs)
    _, uids  = zip(*sorted(zip(request_sizes_sum, session.metagraph.uids.tolist()), reverse=True))
    pd.set_option('display.float_format', lambda x: '%.1f' % x)
    df = pd.DataFrame(rows, columns=uids)
    total_row = df.sum(numeric_only=True, axis=1)
    total_col = df.sum(numeric_only=True, axis=0)
    min_row = df.min(numeric_only=True, axis=1)
    min_col = df.min(numeric_only=True, axis=0)
    max_row = df.max(numeric_only=True, axis=1)
    max_col = df.max(numeric_only=True, axis=0)
    mean_row = df.mean(numeric_only=True, axis=1)
    mean_col = df.mean(numeric_only=True, axis=0)
    df.loc[:,'Min'] = min_row
    df.loc[:,'Max'] = max_row
    df.loc[:,'Mean'] = mean_row
    df.loc[:,'Total'] = total_row
    df.loc['Min'] = min_col
    df.loc['Max'] = max_col
    df.loc['Mean'] = mean_col
    df.loc['Total'] = total_col
    df.rename_axis('[batch]').rename_axis("[uid]", axis=1)
    print (df)
    print('\n')

def log_chain_weights(session: Session):
    print ('Weights: \n ')
    if session.metagraph.uids != None and session.metagraph.weights != None:
        uids = session.metagraph.uids.tolist()
        weights = session.metagraph.weights.tolist()
        weights, uids  = zip(*sorted(zip(weights, uids), reverse=True))
        df = pd.DataFrame([weights], columns=uids)
        df.rename_axis('[batch]').rename_axis("[uid]", axis=1)
        max_val = df.max(numeric_only=True, axis=1)
        min_val = df.min(numeric_only=True, axis=1)
        total = df.sum(numeric_only=True, axis=1)
        df.loc[:,'Min'] = min_val
        df.loc[:,'Max'] = max_val
        df.loc[:,'Total'] = total
        print (df)
    print('\n')

def log_batch_weights(session: Session, history: List[bittensor.synapse.SynapseOutput]):
    print ('Batch Weights: \n ')
    weights_sum = history[0].weights
    for output in history[1:]:
        weights_sum += torch.mean(output.weights, axis=0)
    weights_sum = weights_sum.tolist()

    uids = session.metagraph.uids.tolist()
    _, sorted_uids  = zip(*sorted(zip(weights_sum, uids), reverse=True))

    rows = []
    for output in history:
        batch_weights = torch.mean(output.weights, axis=0).tolist()
        _, sorted_batch_weights  = zip(*sorted( zip(weights_sum, batch_weights), reverse=True))
        rows.append(sorted_batch_weights)
    df = pd.DataFrame(rows, columns = sorted_uids)
    min_row = df.min(numeric_only=True, axis=1)
    min_col = df.min(numeric_only=True, axis=0)
    max_row = df.max(numeric_only=True, axis=1)
    max_col = df.max(numeric_only=True, axis=0)
    mean_row = df.mean(numeric_only=True, axis=1)
    mean_col = df.mean(numeric_only=True, axis=0)
    df.loc[:,'Min'] = min_row
    df.loc[:,'Max'] = max_row
    df.loc[:,'Mean'] = mean_row
    df.loc['Min'] = min_col
    df.loc['Max'] = max_col
    df.loc['Mean'] = mean_col
    df.rename_axis('[batch]').rename_axis("[uid]", axis=1)
    print (df)
    print('\n')
        
def log_outputs(history: List[bittensor.synapse.SynapseOutput]):
    print ('Training Outputs: \n ')
    cols = ['Batch Size', 'Total Loss', 'Local Loss', 'Remote Loss', 'Distillation Loss'] + list(history[0].metadata.keys())
    rows = []
    for output in history:
        row = []

        if output.local_hidden != None:
            row.append(output.local_hidden.shape[0])
        else:
            row.append('')

        if output.loss != None:
            row.append(output.loss.item())
        else:
            row.append('')

        if output.local_target_loss != None:
            row.append(output.local_target_loss.item())
        else:
            row.append('')

        if output.remote_target_loss != None:
            row.append(output.remote_target_loss.item())
        else:
            row.append('')

        if output.distillation_loss != None:
            row.append(output.distillation_loss.item())
        else:
            row.append('')

        for key in output.metadata.keys():
            row.append(output.metadata[key].item())
        
        rows.append(row)
    
    pd.set_option('display.float_format', lambda x: '%.3f' % x)
    df = pd.DataFrame(rows, columns=cols)
    min_val = df.min(numeric_only=True, axis=0)
    max_val = df.max(numeric_only=True, axis=0)
    mean_val = df.mean(numeric_only=True, axis=0)
    df.loc['Min'] = min_val
    df.loc['Max'] = max_val
    df.loc['Mean'] = mean_val
    print (df)
    print('\n')


def log_training_output_history(session, epoch, batch_idx, batch_size, total_examples, history):
   
    # Colorize outputs and log.
    processed = ((batch_idx + 1) * batch_size)
    progress = (100. * processed) / total_examples
    total_str = colored('{}'.format(total_examples), 'red')
    processed_str = colored('{}'.format(processed), 'green')
    progress_str = colored('{:.2f}%'.format(progress), 'green')
    logger.info('Epoch: {} [{}/{} ({})]', epoch, processed_str, total_str, progress_str)
    print('\n')

    print ('Outputs: \n ')   
    try:
        rows = []
        cols = ['Batch Size', 'Total Loss', 'Local Loss', 'Remote Loss', 'Distillation Loss'] + list(history[0].metadata.keys())
        for output in history:
            row = []
            row.append(output.local_hidden.shape[0])
            row.append(output.loss.item())
            row.append(output.local_target_loss.item())
            row.append(output.remote_target_loss.item())
            row.append(output.distillation_loss.item())
            for key in output.metadata.keys():
                row.append(output.metadata[key].item())
            rows.append(row)
        pd.set_option('display.float_format', lambda x: '%.3f' % x)
        df = pd.DataFrame(rows, columns=cols)
        min_val = df.min(numeric_only=True, axis=0)
        max_val = df.max(numeric_only=True, axis=0)
        mean_val = df.mean(numeric_only=True, axis=0)
        df.loc['Min'] = min_val
        df.loc['Max'] = max_val
        df.loc['Mean'] = mean_val
        print (df)
    except Exception as e:
        print ('Not set. Exception occured: {}'.format(e))
    print('\n')

    # Log chain weights
    print ('Chain weights: \n ')
    if session.metagraph.state.uids != None and session.metagraph.chain_weights != None:
        uids = session.metagraph.state.uids.tolist()
        weights = session.metagraph.chain_weights().tolist()
        weights, uids  = zip(*sorted(zip(weights, uids), reverse=True))
        df = pd.DataFrame([weights], columns=uids)
        df.rename_axis('[batch]').rename_axis("[uid]", axis=1)
        max_val = df.max(numeric_only=True, axis=1)
        min_val = df.min(numeric_only=True, axis=1)
        total = df.sum(numeric_only=True, axis=1)
        df.loc[:,'Min'] = min_val
        df.loc[:,'Max'] = max_val
        df.loc[:,'Total'] = total
        print (df)
    print('\n')

    # Log batch weights
    print ('Batch Weights: \n ')
    if history[0].weights != None:
        batch_weights_list = []
        for output in history:
            batch_weights = torch.mean(output.weights, axis=0).tolist()
            _, batch_weights  = zip(*sorted( zip(weights, batch_weights), reverse=True))
            batch_weights_list.append(batch_weights)
        df = pd.DataFrame(batch_weights_list, columns=uids)
        min_row = df.min(numeric_only=True, axis=1)
        min_col = df.min(numeric_only=True, axis=0)
        max_row = df.max(numeric_only=True, axis=1)
        max_col = df.max(numeric_only=True, axis=0)
        mean_row = df.mean(numeric_only=True, axis=1)
        mean_col = df.mean(numeric_only=True, axis=0)
        df.loc[:,'Min'] = min_row
        df.loc[:,'Max'] = max_row
        df.loc[:,'Mean'] = mean_row
        df.loc['Min'] = min_col
        df.loc['Max'] = max_col
        df.loc['Mean'] = mean_col
        df.rename_axis('[batch]').rename_axis("[uid]", axis=1)
        print (df)
    print('\n')
    
    # Log return ops.
    print('Requests: \n ')
    if history[0].request_sizes != None:
        sizes = []
        for output in history:
            batch_sizes = output.request_sizes.tolist()
            _, batch_sizes  = zip(*sorted(zip(weights, batch_sizes), reverse=True))
            sizes.append(batch_sizes)
        pd.set_option('display.float_format', lambda x: '%.1f' % x)
        df = pd.DataFrame(sizes, columns=uids)
        total_row = df.sum(numeric_only=True, axis=1)
        total_col = df.sum(numeric_only=True, axis=0)
        min_row = df.min(numeric_only=True, axis=1)
        min_col = df.min(numeric_only=True, axis=0)
        max_row = df.max(numeric_only=True, axis=1)
        max_col = df.max(numeric_only=True, axis=0)
        mean_row = df.mean(numeric_only=True, axis=1)
        mean_col = df.mean(numeric_only=True, axis=1)
        df.loc[:,'Min'] = min_row
        df.loc[:,'Max'] = max_row
        df.loc[:,'Mean'] = mean_row
        df.loc[:,'Total'] = total_row
        df.loc['Min'] = min_col
        df.loc['Max'] = max_col
        df.loc['Mean'] = mean_col
        df.loc['Total'] = total_col
        df.rename_axis('[batch]').rename_axis("[uid]", axis=1)
        print (df)
    print('\n')<|MERGE_RESOLUTION|>--- conflicted
+++ resolved
@@ -14,7 +14,6 @@
 pd.set_option('display.precision', 2)
 pd.set_option('display.float_format', lambda x: '%.3f' % x)
 
-<<<<<<< HEAD
 
 def log_dendrite_success_times(session: Session):
     print ('Success time: \n ')
@@ -62,13 +61,7 @@
         print (df)
     print('\n')
 
-def log_return_codes(session: Session, history: List[bittensor.synapse.SynapseOutput]):
-    print('Return Codes: \n ')
-=======
-device = torch.device("cuda" if torch.cuda.is_available() else "cpu")
-
 def calculate_request_sizes_sum(session: Session, history: List[bittensor.synapse.SynapseOutput]):
->>>>>>> 45917c8b
     request_size_list = []
     request_sizes_sum = torch.zeros(session.metagraph.n).to(device)
     for output in history:
