--- conflicted
+++ resolved
@@ -28,15 +28,9 @@
         self._synapses = {}
         self._weights = {}
         self._heartbeat = {}
-<<<<<<< HEAD
-
-        # bittensor substrate keypair
+        self._ttl = 1800 # 30 minute time-to-live for testing
+        # bittensor config
         self._keypair = keypair
-
-=======
-        self._ttl = 1800 # 30 minute time-to-live for testing
->>>>>>> 00d81970
-        # bittensor config
         self._config = config
         self.bootpeer = self._config.get_bootpeer()
         if self.bootpeer:
