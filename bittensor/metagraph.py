
import asyncio
import bittensor
import math
import netaddr
import numpy
import time
import threading
import torch

from loguru import logger
from bittensor import bittensor_pb2
from substrateinterface import SubstrateInterface, Keypair
from typing import List

custom_type_registry = {
    "runtime_id": 2, 
    "types": {
            "NeuronMetadata": {
                    "type": "struct", 
                    "type_mapping": [["ip", "u128"], ["port", "u16"], ["ip_type", "u8"]]
                }
        }
}

def int_to_ip(int_val):
    return str(netaddr.IPAddress(int_val))
 
def ip_to_int(str_val):
    return int(netaddr.IPAddress(str_val))

class Metagraph():

    def __init__(self, config, keypair):
        r"""Initializes a new Metagraph subtensor interface.
        Args:
            config (bittensor.Config): 
                An bittensor config object.
            keypair (substrateinterface.Keypair): 
                An bittensor keys object.
        """
        self._config = config
        self.__keypair = keypair
        self.substrate = SubstrateInterface(
            url=self._config.session_settings.chain_endpoint,
            address_type=42,
            type_registry_preset='substrate-node-template',
            type_registry=custom_type_registry,
        )

        # Thread variables
        self._polling_thread = None
        self._last_poll = -math.inf
        self._running = False

        # Map from neuron pubkey -> neuron index
        self._pubkey_index_map = {}

        # Number of neruons in graph.
        self._n = 0

        # List of bittensor_pb2.Neurons ordered by index
        self._neurons_list = []

        # List of List of weight_keys ordered by index
        self._weight_keys = []
        self._weight_vals = []
        self._weights_torch = None

        # List of stake values ordered by index
        self._stake_list = []
        self._stake_torch = None

        # List of emit values ordered by index
        self._emit_list = []
        self._emit_torch = None

        # List of last poll ordered by index
        self._poll_list = []
        self._poll_torch = None

    def n (self) -> int:
        """ Returns the number of neurons in the network.

        Returns:
            n: (int): neuron count.
        """
        return self._n

    def neurons(self) -> List[bittensor_pb2.Neuron]:
        """ Returns the neurons information of each active in the network.

        Returns:
            neurons: (List[bittensor_pb2.Neuron]): neuron info ordered by index.
        """
        return self._neurons_list

    def emit (self) -> torch.Tensor:
        """ Returns the last block emit time of each active neuron in the network.

        Returns:
            emit: (:obj:`torch.LongTensor` of shape :obj:`(self.n)`): neuron emit block ordered by index.
        """
        return self._emit_torch

    def poll (self) -> torch.Tensor:
        """ Returns the metagraph poll block of each active neuron in the network.

        Returns:
            poll: (:obj:`torch.LongTensor` of shape :obj:`(self.n)`): neuron poll block ordered by index.
        """
        return self._poll_torch

    def stake (self) -> torch.Tensor:
        """ Returns the stake of each active neuron in the network.

        Returns:
            stake: (:obj:`torch.LongTensor` of shape :obj:`(self.n)`): neuron stake ordered by index.
        """
        return self._stake_torch

    def weights (self) -> torch.Tensor:
        """ Returns the stake of each active neuron in the network.

        Returns:
            weights: (:obj:`torch.FloatTensor` of shape :obj:`(self.n, self.n)`): neuron stake ordered by index.
        """
        return self._weights_torch

    def start(self):
        """ Start background polling thread.
        """
        logger.info('start')
        if self._running == False:
            self._running = True
            self._polling_thread = threading.Thread(target=self._continous_poll, daemon=True)
            self._polling_thread.start()

    def stop(self):
        """ Stops background polling thread.
        """
        if self._running == True:
            self._running = False
            self._polling_thread.join()

    def _continous_poll(self):
        """ Continously polls chain updating metagraph state until self._running is False
        """
        logger.info('_continous_poll')
        while self._running:
            logger.info('running')
            if (time.time() - self._last_poll) > self._config.session_settings.metagraph.polls_every_sec:
                self._last_poll = time.time()
                logger.info('Polling chain state ...')
                self.pollchain()
                logger.info('Done. ')
            time.sleep(self._config.session_settings.metagraph.polls_every_sec/2)

    def pollchain(self):
        """ Polls the chain state for information about peers.
        
        """
        current_block = self.substrate.get_block_number(None)
        emits = self.substrate.iterate_map(
            module='SubtensorModule',
            storage_function='LastEmit',
        )
        for (key, val) in emits:
            # Filter on stale.
            if (current_block - val) > self._config.session_settings.metagraph.stale_emit_limit:
                continue

            # Filter on recent poll.
            last_poll = self._poll_list[self._pubkey_index_map[key]] if key in self._pubkey_index_map else -math.inf
            if (current_block - last_poll) < self._config.session_settings.metagraph.re_poll_neuron_every_blocks:
                continue

            # Poll.
            self._pollpubkey(key)

        self._build_torch_tensors()

    def _pollpubkey(self, pubkey):
        """ Polls info from the chain for a specific pubkey.

        Function call updates or appends new information to the stake vectors. If the neuron pubkey
        does not exist in the active set we assign an new index in the state vectors otherwise pull
        info from the local pubkey -> index mapping.
        
        """
        current_block = self.substrate.get_block_number(None)
        if pubkey in self._pubkey_index_map:
            index = self._pubkey_index_map[0]
            append = False
        else:
            index = self._n
            self._n += 1
            self._pubkey_index_map[pubkey] = index
            append = True
        stake = self.substrate.get_runtime_state(
                    module='SubtensorModule',
                    storage_function='Stake',
                    params=[pubkey]
        )['result']
        emit = self.substrate.get_runtime_state(
                    module='SubtensorModule',
                    storage_function='LastEmit',
                    params=[pubkey]
        )['result']
        info = self.substrate.get_runtime_state(
                    module='SubtensorModule',
                    storage_function='Neurons',
                    params=[pubkey]
        )['result']
        w_keys = self.substrate.get_runtime_state(
                    module='SubtensorModule',
                    storage_function='WeightKeys',
                    params=[pubkey]
        )['result']
        w_vals = self.substrate.get_runtime_state(
                    module='SubtensorModule',
                    storage_function='WeightVals',
                    params=[pubkey]
        )['result']
        ipstr = int_to_ip(info['ip'])
        port = int(info['port'])
        neuron = bittensor_pb2.Neuron (
                version=bittensor.__version__,
                public_key=pubkey,
                address=ipstr,
                port=port
        )
        if append == False:
            self._neurons_list[index] = neuron
            self._stake_list[index] = int(stake)
            self._emit_list[index] = int(emit)
            self._weight_keys[index] = list(w_keys)
            self._weight_vals[index] = list(w_vals)
            self._poll_list[index] = current_block
        else:
            self._neurons_list.append( neuron )
            self._stake_list.append( int(stake) )
            self._emit_list.append( int(emit) )
            self._weight_keys.append( list(w_keys) )
            self._weight_vals.append( list(w_vals) )
            self._poll_list.append( current_block )

<<<<<<< HEAD
            # Check overlap ip-port, take the most recent neuron.
            ip_port = ipstr + str(port)
            if ip_port not in neuron_map:
                neuron_map[ip_port] = neuron_proto
            else:
                public_key2 = neuron_map[ip_port].public_key
                last_emit_1 = last_emit_map[public_key]
                last_emit_2 = last_emit_map[public_key2]
                if last_emit_1 >= last_emit_2:
                    neuron_map[ip_port] = neuron_proto
                
        # Return list of non-filtered neurons.
        neurons_list = neuron_map.values()
        self._neurons = neurons_list

    def neurons (self) -> List[bittensor_pb2.Neuron]:
        return self._neurons
    
    def poll_chain(self, poll_every_seconds: int = 15):
        while self._running:
            if (time.time() - self._last_poll) > poll_every_seconds:
                self._last_poll = time.time()
                self._pollchain()
            time.sleep(poll_every_seconds)
=======
>>>>>>> 22993bb2

    def _build_torch_tensors(self):
        """ Builds torch objects from python polled state.

        """
        # Set torch tensors from weights.
        self._stake_torch = torch.Tensor(self._stake_list)
        self._emit_torch = torch.Tensor(self._emit_list)
        self._poll_torch = torch.Tensor(self._poll_list)
        
        # Fill weights
        weights_numpy = numpy.zeros( (self._n, self._n) )
        for index_i, (keys, vals) in enumerate(list(zip(self._weight_keys, self._weight_vals))):
            val_sum = sum(vals)
            for k, val in list(zip(keys, vals)):
                if k in self._pubkey_index_map:
                    index_j = self._pubkey_index_map[k]
                    weights_numpy[index_i, index_j] = float(val) / float(val_sum)
        self._weights_torch = torch.Tensor(weights_numpy)

    def connect(self, timeout = 10) -> bool:
        """ Attempts a connection to the chain by calling substrate.get_runtime_block until success.

        Args: 
            timeout: (int): connection will ttl after length timeout seconds.
        
        """
        time_elapsed = 0
        while time_elapsed < timeout:
            time.sleep(1)
            time_elapsed += 1
            try:
                self.substrate.get_runtime_block()
                return True
            except Exception as e:
                logger.warn("Exception occured during connection: {}".format)
                continue
        return False

    def subscribe (self, timeout) -> bool:
        """ Attempts a subscription to the chain by calling subscribe until the peer exists in the active set.

        Args: 
            timeout: (int): subscribe will ttl after length timeout seconds.
        
        """
        params = {'ip': ip_to_int(self._config.session_settings.remote_ip), 'port': self._config.session_settings.axon_port, 'ip_type': 4}

        logger.info(params)
        call = self.substrate.compose_call(
            call_module='SubtensorModule',
            call_function='subscribe',
            call_params=params
        )
        extrinsic = self.substrate.create_signed_extrinsic(call=call, keypair=self.__keypair)
        self.substrate.submit_extrinsic(extrinsic, wait_for_inclusion=False)
        time_elapsed = 0
        while time_elapsed < timeout:
            time.sleep(1)
            time_elapsed += 1
            neurons = self.substrate.iterate_map(
                module='SubtensorModule',
                storage_function='Neurons'
            )
            for n in neurons:
                if n[0] == self.__keypair.public_key:
<<<<<<< HEAD
                    self._running = True
                    logger.info("Polling chain for the first time...")
                    self._pollchain()
                    self.chain_polling_thread.start()
                    logger.info("Started chain polling thread...")
=======
>>>>>>> 22993bb2
                    return True
        return False
            

    def unsubscribe (self, timeout):
        """ Attempts an unsubscription from chain, does not check that the peer info has been removed.       
        """
        logger.info('Unsubscribe from chain endpoint')
        call = self.substrate.compose_call(
            call_module='SubtensorModule',
            call_function='unsubscribe'
        )
        extrinsic = self.substrate.create_signed_extrinsic(call=call, keypair=self.__keypair)
        self.substrate.submit_extrinsic(extrinsic, wait_for_inclusion=False)
        return True<|MERGE_RESOLUTION|>--- conflicted
+++ resolved
@@ -245,33 +245,6 @@
             self._weight_vals.append( list(w_vals) )
             self._poll_list.append( current_block )
 
-<<<<<<< HEAD
-            # Check overlap ip-port, take the most recent neuron.
-            ip_port = ipstr + str(port)
-            if ip_port not in neuron_map:
-                neuron_map[ip_port] = neuron_proto
-            else:
-                public_key2 = neuron_map[ip_port].public_key
-                last_emit_1 = last_emit_map[public_key]
-                last_emit_2 = last_emit_map[public_key2]
-                if last_emit_1 >= last_emit_2:
-                    neuron_map[ip_port] = neuron_proto
-                
-        # Return list of non-filtered neurons.
-        neurons_list = neuron_map.values()
-        self._neurons = neurons_list
-
-    def neurons (self) -> List[bittensor_pb2.Neuron]:
-        return self._neurons
-    
-    def poll_chain(self, poll_every_seconds: int = 15):
-        while self._running:
-            if (time.time() - self._last_poll) > poll_every_seconds:
-                self._last_poll = time.time()
-                self._pollchain()
-            time.sleep(poll_every_seconds)
-=======
->>>>>>> 22993bb2
 
     def _build_torch_tensors(self):
         """ Builds torch objects from python polled state.
@@ -338,14 +311,6 @@
             )
             for n in neurons:
                 if n[0] == self.__keypair.public_key:
-<<<<<<< HEAD
-                    self._running = True
-                    logger.info("Polling chain for the first time...")
-                    self._pollchain()
-                    self.chain_polling_thread.start()
-                    logger.info("Started chain polling thread...")
-=======
->>>>>>> 22993bb2
                     return True
         return False
             
