# The MIT License (MIT)
# Copyright © 2021 Yuma Rao

# Permission is hereby granted, free of charge, to any person obtaining a copy of this software and associated 
# documentation files (the “Software”), to deal in the Software without restriction, including without limitation 
# the rights to use, copy, modify, merge, publish, distribute, sublicense, and/or sell copies of the Software, 
# and to permit persons to whom the Software is furnished to do so, subject to the following conditions:

# The above copyright notice and this permission notice shall be included in all copies or substantial portions of 
# the Software.

# THE SOFTWARE IS PROVIDED “AS IS”, WITHOUT WARRANTY OF ANY KIND, EXPRESS OR IMPLIED, INCLUDING BUT NOT LIMITED TO
# THE WARRANTIES OF MERCHANTABILITY, FITNESS FOR A PARTICULAR PURPOSE AND NONINFRINGEMENT. IN NO EVENT SHALL 
# THE AUTHORS OR COPYRIGHT HOLDERS BE LIABLE FOR ANY CLAIM, DAMAGES OR OTHER LIABILITY, WHETHER IN AN ACTION 
# OF CONTRACT, TORT OR OTHERWISE, ARISING FROM, OUT OF OR IN CONNECTION WITH THE SOFTWARE OR THE USE OR OTHER 
# DEALINGS IN THE SOFTWARE.
import argparse
import asyncio
import random
import time
import copy

from munch import Munch
from typing import List, Tuple
from termcolor import colored

import bittensor
import bittensor.utils.networking as net
from bittensor.substrate import SubstrateWSInterface, Keypair
from bittensor.substrate.exceptions import SubstrateRequestException
from bittensor.utils.neurons import Neuron, Neurons
from bittensor.utils.balance import Balance

from loguru import logger
logger = logger.opt(colors=True)

class Subtensor:
    """
    Handles interactions with the subtensor chain.
    """
    custom_type_registry = {
        "runtime_id": 2,
        "types": {
            "NeuronMetadataOf": {
                "type": "struct",
                "type_mapping": [["ip", "u128"], ["port", "u16"], ["ip_type", "u8"], ["uid", "u64"], ["modality", "u8"], ["hotkey", "AccountId"], ["coldkey", "AccountId"]]
            }
        }
    }

    def __init__(
            self, 
            config: 'Munch' = None,
            network: str = None,
            chain_endpoint: str = None
        ):
        r""" Initializes a subtensor chain interface.
            Args:
                config (:obj:`Munch`, `optional`): 
                    metagraph.Metagraph.config()
                network (default='akira', type=str)
                    The subtensor network flag. The likely choices are:
                            -- akira (testing network)
                            -- kusanagi (main network)
                    If this option is set it overloads subtensor.chain_endpoint with 
                    an entry point node from that network.
                chain_endpoint (default=None, type=str)
                    The subtensor endpoint flag. If set, overrides the --network flag.
        """
        if config == None:
            config = Subtensor.default_config()
        config.subtensor.network = network if network != None else config.subtensor.network
        config.subtensor.chain_endpoint = chain_endpoint if chain_endpoint != None else config.subtensor.chain_endpoint
        Subtensor.check_config(config)
        self.config = copy.deepcopy(config)

        self.substrate = SubstrateWSInterface(
            address_type = 42,
            type_registry_preset='substrate-node-template',
            type_registry=self.custom_type_registry,
        )

    @staticmethod
    def default_config() -> Munch:
        # Parses and returns a config Munch for this object.
        parser = argparse.ArgumentParser(); 
        Subtensor.add_args(parser) 
        config = bittensor.config.Config.to_config(parser); 
        return config
    
    @staticmethod   
    def add_args(parser: argparse.ArgumentParser):
        try:
            parser.add_argument('--subtensor.network', default='kusanagi', type=str, 
                                help='''The subtensor network flag. The likely choices are:
                                        -- akira (testing network)
                                        -- kusanagi (main network)
                                    If this option is set it overloads subtensor.chain_endpoint with 
                                    an entry point node from that network.
                                    ''')
            parser.add_argument('--subtensor.chain_endpoint', default=None, type=str, 
                                help='''The subtensor endpoint flag. If set, overrides the --network flag.
                                    ''')
        except:
            pass
        
    @staticmethod   
    def check_config(config: Munch):
        pass

    def endpoint_for_network( self, blacklist: List[str] = [] ) -> str:
        r""" Returns a chain endpoint based on config.subtensor.network.
            Returns None if there are no available endpoints.
        Raises:
            endpoint (str):
                Websocket endpoint or None if there are none available.
        """

        # Chain endpoint overrides the --network flag.
        if self.config.subtensor.chain_endpoint != None:
            if self.config.subtensor.chain_endpoint in blacklist:
                return None
            else:
                return self.config.subtensor.chain_endpoint

        # Else defaults to networks.
        # TODO(const): this should probably make a DNS lookup.
        if self.config.subtensor.network == "akira":
            akira_available = [item for item in bittensor.__akira_entrypoints__ if item not in blacklist ]
            if len(akira_available) == 0:
                return None
            return random.choice( akira_available )

        elif self.config.subtensor.network == "boltzmann":
            boltzmann_available = [item for item in bittensor.__boltzmann_entrypoints__ if item not in blacklist ]
            if len(boltzmann_available) == 0:
                return None
            return random.choice( boltzmann_available )

        elif self.config.subtensor.network == "kusanagi":
            kusanagi_available = [item for item in bittensor.__kusanagi_entrypoints__ if item not in blacklist ]
            if len(kusanagi_available) == 0:
                return None
            return random.choice( kusanagi_available )

        elif self.config.subtensor.network == "local":
            local_available = [item for item in bittensor.__local_entrypoints__ if item not in blacklist ]
            if len(local_available) == 0:
                return None
            return random.choice( local_available )
            
        else:
            akira_available = [item for item in bittensor.__akira_entrypoints__ if item not in blacklist ]
            if len(akira_available) == 0:
                return None
            return random.choice( akira_available )

    def is_connected(self) -> bool:
        r""" Returns true if the connection state as a boolean.
        Raises:
            success (bool):
                True is the websocket is connected to the chain endpoint.
        """
        loop = asyncio.get_event_loop()
        loop.set_debug(enabled=True)
        return loop.run_until_complete(self.async_is_connected())

    async def async_is_connected(self) -> bool:
        r""" Returns the connection state as a boolean.
        Raises:
            success (bool):
                True is the websocket is connected to the chain endpoint.
        """
        return await self.substrate.async_is_connected()

    def check_connection(self) -> bool:
        r""" Checks if substrate websocket backend is connected, connects if it is not. 
        """
        loop = asyncio.get_event_loop()
        loop.set_debug(enabled=True)
        return loop.run_until_complete(self.async_check_connection())

    async def async_check_connection(self) -> bool:
        r""" Checks if substrate websocket backend is connected, connects if it is not. 
        """
        if not await self.async_is_connected():
            return await self.async_connect()
        return True

    def connect( self, timeout: int = 10, failure = True ) -> bool:
        r""" Attempts to connect the substrate interface backend. 
        If the connection fails, attemps another endpoint until a timeout.
        Args:
            timeout (int):
                Time to wait before subscription times out.
            failure (bool):
                This connection attempt raises an error an a failed attempt.
        Returns:
            success (bool):
                True on success. 
        """
        loop = asyncio.get_event_loop()
        loop.set_debug(enabled=True)
        return loop.run_until_complete(self.async_connect(timeout, failure))

    async def async_connect( self, timeout: int = 10, failure = True ) -> bool:
        r""" Attempts to connect the substrate interface backend. 
        If the connection fails, attemps another endpoint until a timeout.
        Args:
            timeout (int):
                Time to wait before subscription times out.
            failure (bool):
                This connection attempt raises an error an a failed attempt.
        Returns:
            success (bool):
                True on success. 
        """
        start_time = time.time()
        attempted_endpoints = []
        while True:
            def connection_error_message():
                print('''
Check that your internet connection is working and the chain endpoints are available: <cyan>{}</cyan>
The subtensor.network should likely be one of the following choices:
    -- local - (your locally running node)
    -- akira - (testnet)
    -- kusanagi - (mainnet)
Or you may set the endpoint manually using the --subtensor.chain_endpoint flag 
To run a local node (See: docs/running_a_validator.md) \n
                              '''.format( attempted_endpoints) )

            # ---- Get next endpoint ----
            ws_chain_endpoint = self.endpoint_for_network( blacklist = attempted_endpoints )
            if ws_chain_endpoint == None:
                logger.error("No more endpoints available for subtensor.network: <cyan>{}</cyan>, attempted: <cyan>{}</cyan>".format(self.config.subtensor.network, attempted_endpoints))
                connection_error_message()
                if failure:
                    logger.critical('Unable to connect to network:<cyan>{}</cyan>.\nMake sure your internet connection is stable and the network is properly set.'.format(self.config.subtensor.network))
                else:
                    return False
            attempted_endpoints.append(ws_chain_endpoint)

            # --- Attempt connection ----
            if await self.substrate.async_connect( ws_chain_endpoint, timeout = 5 ):
                logger.success("Connected to network:<cyan>{}</cyan> at endpoint:<cyan>{}</cyan>".format(self.config.subtensor.network, ws_chain_endpoint))
                return True
            
            # ---- Timeout ----
            elif (time.time() - start_time) > timeout:
                logger.error( "Error while connecting to network:<cyan>{}</cyan> at endpoint: <cyan>{}</cyan>".format(self.config.subtensor.network, ws_chain_endpoint))
                connection_error_message()
                if failure:
                    raise RuntimeError('Unable to connect to network:<cyan>{}</cyan>.\nMake sure your internet connection is stable and the network is properly set.'.format(self.config.subtensor.network))
                else:
                    return False

    async def _submit_and_check_extrinsic(
            self, 
            extrinsic, 
            wait_for_inclusion:bool = False, 
            wait_for_finalization: bool = False, 
            timeout: int = bittensor.__blocktime__ * 3
        ) -> bool:
        r""" Makes an extrinsic call to the chain, returns true if the extrinsic send was a success.
        If wait_for_inclusion or wait_for_finalization are true, the call will return true iff the 
        extrinsic enters or finalizes in a block.
        Args:
            extrinsic (substrate extrinsic):
                Extrinsic to send to the chain.
            wait_for_inclusion (bool):
                If set, waits for the extrinsic to enter a block before returning true, 
                or returns false if the extrinsic fails to enter the block within the timeout.   
            wait_for_finalization (bool):
                If set, waits for the extrinsic to be finalized on the chain before returning true,
                or returns false if the extrinsic fails to be finalized within the timeout.
            timeout (int):
                Time that this call waits for either finalization of inclusion.
        Returns:
            success (bool):
                flag is true if extrinsic was finalized or uncluded in the block. 
                If we did not wait for finalization / inclusion, the response is true.
        """
        # Send extrinsic
        try:
            response = await self.substrate.submit_extrinsic( 
                                    extrinsic, 
                                    wait_for_inclusion = wait_for_inclusion,
                                    wait_for_finalization = wait_for_finalization, 
                                    timeout = timeout
                            )
        except SubstrateRequestException as e:
            logger.error('Extrinsic exception with error {}', e)
            return False
        except Exception as e:
            logger.error('Error submitting extrinsic with error {}', e)
            return False

        # Check timeout.
        if response == None:
            logger.error('Error in extrinsic: No response within timeout')
            return False

        # Check result.
        if not wait_for_inclusion and not wait_for_finalization:
            return True
        else:
            if 'error' in response:
                logger.error('Error in extrinsic: {}', response['error'])
            elif 'finalized' in response and response['finalized'] == True:
                return True
            elif 'inBlock' in response and response['inBlock'] == True:
                return True
            else:
                return False

    def is_subscribed(self, wallet: 'bittensor.wallet.Wallet', ip: str, port: int, modality: int ) -> bool:
        r""" Returns true if the bittensor endpoint is already subscribed with the wallet and metadata.
        Args:
            wallet (bittensor.wallet.Wallet):
                bittensor wallet object.
            ip (str):
                endpoint host port i.e. 192.122.31.4
            port (int):
                endpoint port number i.e. 9221
            modality (int):
                int encoded endpoint modality i.e 0 for TEXT
            coldkeypub (str):
                string encoded coldekey pub.
        """
        loop = asyncio.get_event_loop()
        loop.set_debug(enabled=True)
        return loop.run_until_complete(self.async_is_subscribed( wallet, ip, port, modality ))
            
    async def async_is_subscribed( self, wallet: 'bittensor.wallet.Wallet', ip: str, port: int, modality: int ) -> bool:
        r""" Returns true if the bittensor endpoint is already subscribed with the wallet and metadata.
        Args:
            wallet (bittensor.wallet.Wallet):
                bittensor wallet object.
            ip (str):
                endpoint host port i.e. 192.122.31.4
            port (int):
                endpoint port number i.e. 9221
            modality (int):
                int encoded endpoint modality i.e 0 for TEXT
        """
        uid = await self.async_get_uid_for_pubkey( wallet.hotkey.public_key )
        if uid != None:
            neuron = await self.async_get_neuron_for_uid( uid )
            if neuron['ip'] == net.ip_to_int(ip) and neuron['port'] == port:
                return True
            else:
                return False
        else:
            return False

    def subscribe(
            self, 
            wallet: 'bittensor.wallet.Wallet',
            ip: str, 
            port: int, 
            modality: int, 
            wait_for_inclusion: bool = False,
            wait_for_finalization = True,
            timeout: int = 3 * bittensor.__blocktime__,
        ) -> bool:
        r""" Subscribes an bittensor endpoint to the substensor chain.
        Args:
            wallet (bittensor.wallet.Wallet):
                bittensor wallet object.
            ip (str):
                endpoint host port i.e. 192.122.31.4
            port (int):
                endpoint port number i.e. 9221
            modality (int):
                int encoded endpoint modality i.e 0 for TEXT
            wait_for_inclusion (bool):
                if set, waits for the extrinsic to enter a block before returning true, 
                or returns false if the extrinsic fails to enter the block within the timeout.   
            wait_for_finalization (bool):
                if set, waits for the extrinsic to be finalized on the chain before returning true,
                or returns false if the extrinsic fails to be finalized within the timeout.
            timeout (int):
                time that this call waits for either finalization of inclusion.
        Returns:
            success (bool):
                flag is true if extrinsic was finalized or uncluded in the block. 
                If we did not wait for finalization / inclusion, the response is true.
        """
        loop = asyncio.get_event_loop()
        loop.set_debug(enabled=True)
        return loop.run_until_complete(self.async_subscribe( wallet, ip, port, modality, wait_for_inclusion, wait_for_finalization, timeout ))

    async def async_subscribe(
            self, 
            wallet: 'bittensor.wallet.Wallet',
            ip: str, 
            port: int, 
            modality: int, 
            wait_for_inclusion: bool = False,
            wait_for_finalization:bool = True,
            timeout: int = 3 * bittensor.__blocktime__,
        ) -> bool:
        r""" Subscribes an bittensor endpoint to the substensor chain.
        Args:
            wallet (bittensor.wallet.Wallet):
                bittensor wallet object.
            ip (str):
                endpoint host port i.e. 192.122.31.4
            port (int):
                endpoint port number i.e. 9221
            modality (int):
                int encoded endpoint modality i.e 0 for TEXT
            wait_for_inclusion (bool):
                if set, waits for the extrinsic to enter a block before returning true, 
                or returns false if the extrinsic fails to enter the block within the timeout.   
            wait_for_finalization (bool):
                if set, waits for the extrinsic to be finalized on the chain before returning true,
                or returns false if the extrinsic fails to be finalized within the timeout.
            timeout (int):
                time that this call waits for either finalization of inclusion.
        Returns:
            success (bool):
                flag is true if extrinsic was finalized or uncluded in the block. 
                If we did not wait for finalization / inclusion, the response is true.
        """
        if not await self.async_check_connection():
            return False

        if await self.async_is_subscribed( wallet, ip, port, modality ):
            logger.success( "Already subscribed with:\n<cyan>[\n  ip: {},\n  port: {},\n  modality: {},\n  hotkey: {},\n  coldkey: {}\n]</cyan>".format(ip, port, modality, wallet.hotkey.public_key, wallet.coldkeypub ))
            return True

        ip_as_int  = net.ip_to_int(ip)
        params = {
            'ip': ip_as_int,
            'port': port, 
            'ip_type': 4,
            'modality': modality,
            'coldkey': wallet.coldkeypub,
        }
        call = await self.substrate.compose_call(
            call_module='SubtensorModule',
            call_function='subscribe',
            call_params=params
        )
        # TODO (const): hotkey should be an argument here not assumed. Either that or the coldkey pub should also be assumed.
<<<<<<< HEAD
        extrinsic = await self.substrate.create_signed_extrinsic(call=call, keypair = wallet.hotkey)
=======
        extrinsic = await self.substrate.create_signed_extrinsic(call=call, keypair=wallet.hotkey)
>>>>>>> 835944b7
        result = await self._submit_and_check_extrinsic (extrinsic, wait_for_inclusion, wait_for_finalization, timeout)
        if result:
            logger.success( "Successfully subscribed with:\n<cyan>[\n  ip: {},\n  port: {},\n  modality: {},\n  hotkey: {},\n  coldkey: {}\n]</cyan>".format(ip, port, modality, wallet.hotkey.public_key, wallet.coldkeypub ))
        else:
            logger.error( "Failed to subscribe")
        return result
            
    def add_stake(
            self, 
            wallet: 'bittensor.wallet.Wallet',
            amount: Balance, 
            hotkey_id: int, 
            wait_for_inclusion: bool = False,
            wait_for_finalization: bool = False,
            timeout: int = 3 * bittensor.__blocktime__,
        ) -> bool:
        r""" Adds the specified amount of stake to passed hotkey uid.
        Args:
            wallet (bittensor.wallet.Wallet):
                bittensor wallet object.
            amount (bittensor.utils.balance.Balance):
                amount to stake as bittensor balance
            hotkey_id (int):
                uid of hotkey to stake into.
            wait_for_inclusion (bool):
                if set, waits for the extrinsic to enter a block before returning true, 
                or returns false if the extrinsic fails to enter the block within the timeout.   
            wait_for_finalization (bool):
                if set, waits for the extrinsic to be finalized on the chain before returning true,
                or returns false if the extrinsic fails to be finalized within the timeout.
            timeout (int):
                time that this call waits for either finalization of inclusion.
        Returns:
            success (bool):
                flag is true if extrinsic was finalized or uncluded in the block. 
                If we did not wait for finalization / inclusion, the response is true.
        """
        loop = asyncio.get_event_loop()
        loop.set_debug(enabled=True)
        return loop.run_until_complete(self.async_add_stake( wallet, amount, hotkey_id, wait_for_inclusion, wait_for_finalization, timeout ))

    async def async_add_stake(
            self, 
            wallet: 'bittensor.wallet.Wallet',
            amount: Balance, 
            hotkey_id: int, 
            wait_for_inclusion: bool = False,
            wait_for_finalization: bool = False,
            timeout: int = 3 * bittensor.__blocktime__,
        ) -> bool:
        r""" Adds the specified amount of stake to passed hotkey uid.
        Args:
            wallet (bittensor.wallet.Wallet):
                bittensor wallet object.
            amount (bittensor.utils.balance.Balance):
                amount to stake as bittensor balance
            hotkey_id (int):
                uid of hotkey to stake into.
            wait_for_inclusion (bool):
                if set, waits for the extrinsic to enter a block before returning true, 
                or returns false if the extrinsic fails to enter the block within the timeout.   
            wait_for_finalization (bool):
                if set, waits for the extrinsic to be finalized on the chain before returning true,
                or returns false if the extrinsic fails to be finalized within the timeout.
            timeout (int):
                time that this call waits for either finalization of inclusion.
        Returns:
            success (bool):
                flag is true if extrinsic was finalized or uncluded in the block. 
                If we did not wait for finalization / inclusion, the response is true.
        """
        await self.async_check_connection()
        call = await self.substrate.compose_call(
            call_module='SubtensorModule',
            call_function='add_stake',
            call_params={
                'hotkey': hotkey_id,
                'ammount_staked': amount.rao
            }
        )
        extrinsic = await self.substrate.create_signed_extrinsic( call = call, keypair = wallet.coldkey )
        return await self._submit_and_check_extrinsic ( extrinsic, wait_for_inclusion, wait_for_finalization, timeout )

    def transfer(
            self, 
            wallet: 'bittensor.wallet.Wallet',
            dest:str, 
            amount: Balance, 
            wait_for_inclusion: bool = False,
            wait_for_finalization: bool = False,
            timeout: int = 3 * bittensor.__blocktime__,
        ) -> bool:
        r""" Transfers funds from this wallet to the destination public key address
        Args:
            wallet (bittensor.wallet.Wallet):
                bittensor wallet object.
            dest (str):
                destination public key address of reciever. 
            amount (bittensor.utils.balance.Balance):
                amount to stake as bittensor balance
            wait_for_inclusion (bool):
                if set, waits for the extrinsic to enter a block before returning true, 
                or returns false if the extrinsic fails to enter the block within the timeout.   
            wait_for_finalization (bool):
                if set, waits for the extrinsic to be finalized on the chain before returning true,
                or returns false if the extrinsic fails to be finalized within the timeout.
            timeout (int):
                time that this call waits for either finalization of inclusion.
        Returns:
            success (bool):
                flag is true if extrinsic was finalized or uncluded in the block. 
                If we did not wait for finalization / inclusion, the response is true.
        """
        loop = asyncio.get_event_loop()
        loop.set_debug(enabled=True)
        return loop.run_until_complete(self.async_transfer(wallet, dest, amount, wait_for_inclusion, wait_for_finalization, timeout))

    async def async_transfer(
            self, 
            wallet: 'bittensor.wallet.Wallet',
            dest:str, 
            amount: Balance, 
            wait_for_inclusion: bool = False,
            wait_for_finalization: bool = False,
            timeout: int = 3 * bittensor.__blocktime__,
        ) -> bool:
        r""" Transfers funds from this wallet to the destination public key address
        Args:
            wallet (bittensor.wallet.Wallet):
                bittensor wallet object.
            dest (str):
                destination public key address of reciever. 
            amount (bittensor.utils.balance.Balance):
                amount to stake as bittensor balance
            wait_for_inclusion (bool):
                if set, waits for the extrinsic to enter a block before returning true, 
                or returns false if the extrinsic fails to enter the block within the timeout.   
            wait_for_finalization (bool):
                if set, waits for the extrinsic to be finalized on the chain before returning true,
                or returns false if the extrinsic fails to be finalized within the timeout.
            timeout (int):
                time that this call waits for either finalization of inclusion.
        Returns:
            success (bool):
                flag is true if extrinsic was finalized or uncluded in the block. 
                If we did not wait for finalization / inclusion, the response is true.
        """
        await self.async_check_connection()
        call = await self.substrate.compose_call(
            call_module='Balances',
            call_function='transfer',
            call_params={
                'dest': dest, 
                'value': amount.rao
            }
        )
        extrinsic = await self.substrate.create_signed_extrinsic( call = call, keypair = wallet.coldkey )
        return await self._submit_and_check_extrinsic ( extrinsic, wait_for_inclusion, wait_for_finalization, timeout )

    def unstake(
            self, 
            wallet: 'bittensor.wallet.Wallet',
            amount: Balance, 
            hotkey_id: int, 
            wait_for_inclusion:bool = False, 
            wait_for_finalization:bool = False,
            timeout: int = 3 * bittensor.__blocktime__,
        ) -> bool:
        r""" Removes stake into the wallet coldkey from the specified hotkey uid.
        Args:
            wallet (bittensor.wallet.Wallet):
                bittensor wallet object.
            amount (bittensor.utils.balance.Balance):
                amount to stake as bittensor balance
            hotkey_id (int):
                uid of hotkey to unstake from.
            wait_for_inclusion (bool):
                if set, waits for the extrinsic to enter a block before returning true, 
                or returns false if the extrinsic fails to enter the block within the timeout.   
            wait_for_finalization (bool):
                if set, waits for the extrinsic to be finalized on the chain before returning true,
                or returns false if the extrinsic fails to be finalized within the timeout.
            timeout (int):
                time that this call waits for either finalization of inclusion.
        Returns:
            success (bool):
                flag is true if extrinsic was finalized or uncluded in the block. 
                If we did not wait for finalization / inclusion, the response is true.
        """
        loop = asyncio.get_event_loop()
        loop.set_debug(enabled=True)
        return loop.run_until_complete(self.async_unstake( wallet, amount, hotkey_id, wait_for_inclusion, wait_for_finalization, timeout ))

    async def async_unstake(
            self, 
            wallet: 'bittensor.wallet.Wallet',
            amount: Balance, 
            hotkey_id: int, 
            wait_for_inclusion:bool = False, 
            wait_for_finalization:bool = False,
            timeout: int = 3 * bittensor.__blocktime__
        ) -> bool:
        r""" Removes stake into the wallet coldkey from the specified hotkey uid.
        Args:
            wallet (bittensor.wallet.Wallet):
                bittensor wallet object.
            amount (bittensor.utils.balance.Balance):
                amount to stake as bittensor balance
            hotkey_id (int):
                uid of hotkey to unstake from.
            wait_for_inclusion (bool):
                if set, waits for the extrinsic to enter a block before returning true, 
                or returns false if the extrinsic fails to enter the block within the timeout.   
            wait_for_finalization (bool):
                if set, waits for the extrinsic to be finalized on the chain before returning true,
                or returns false if the extrinsic fails to be finalized within the timeout.
            timeout (int):
                time that this call waits for either finalization of inclusion.
        Returns:
            success (bool):
                flag is true if extrinsic was finalized or uncluded in the block. 
                If we did not wait for finalization / inclusion, the response is true.
        """
        await self.async_check_connection()
        call = await self.substrate.compose_call(
            call_module='SubtensorModule',
            call_function='remove_stake',
            call_params={'ammount_unstaked': amount.rao, 'hotkey': hotkey_id}
        )
        extrinsic = await self.substrate.create_signed_extrinsic( call = call, keypair = wallet.coldkey )
        return await self._submit_and_check_extrinsic ( extrinsic, wait_for_inclusion, wait_for_finalization, timeout )

    def set_weights(
            self, 
            wallet: 'bittensor.wallet.Wallet',
            destinations, 
            values, 
            wait_for_inclusion:bool = False, 
            wait_for_finalization:bool = False,
            timeout: int = 3 * bittensor.__blocktime__
        ) -> bool:
        r""" Sets the given weights and values on chain for wallet hotkey account.
        Args:
            wallet (bittensor.wallet.Wallet):
                bittensor wallet object.
            destinations (List[int]):
                uint64 uids of destination neurons.
            values (List[int]):
                u32 max encoded floating point weights.
            wait_for_inclusion (bool):
                if set, waits for the extrinsic to enter a block before returning true, 
                or returns false if the extrinsic fails to enter the block within the timeout.
            wait_for_finalization (bool):
                if set, waits for the extrinsic to be finalized on the chain before returning true,
                or returns false if the extrinsic fails to be finalized within the timeout.
            timeout (int):
                time that this call waits for either finalization of inclusion.
        Returns:
            success (bool):
                flag is true if extrinsic was finalized or uncluded in the block. 
                If we did not wait for finalization / inclusion, the response is true.
        """
        loop = asyncio.get_event_loop()
        loop.set_debug(enabled=True)
        return loop.run_until_complete(self.async_set_weights( wallet, destinations, values, wait_for_inclusion, wait_for_finalization, timeout ))

    async def async_set_weights(
            self, 
            wallet: 'bittensor.wallet.Wallet',
            destinations, 
            values, 
            wait_for_inclusion:bool = False, 
            wait_for_finalization:bool = False,
            timeout: int = 3 * bittensor.__blocktime__
        ) -> bool:
        r""" Sets the given weights and values on chain for wallet hotkey account.
        Args:
            wallet (bittensor.wallet.Wallet):
                bittensor wallet object.
            destinations (List[int]):
                uint64 uids of destination neurons.
            values (List[int]):
                u32 max encoded floating point weights.
            wait_for_inclusion (bool):
                if set, waits for the extrinsic to enter a block before returning true, 
                or returns false if the extrinsic fails to enter the block within the timeout.
            wait_for_finalization (bool):
                if set, waits for the extrinsic to be finalized on the chain before returning true,
                or returns false if the extrinsic fails to be finalized within the timeout.
            timeout (int):
                time that this call waits for either finalization of inclusion.
        Returns:
            success (bool):
                flag is true if extrinsic was finalized or uncluded in the block. 
                If we did not wait for finalization / inclusion, the response is true.
        """
        await self.async_check_connection()
        call = await self.substrate.compose_call(
            call_module='SubtensorModule',
            call_function='set_weights',
            call_params = {'dests': destinations, 'weights': values}
        )
        extrinsic = await self.substrate.create_signed_extrinsic( call = call, keypair = wallet.hotkey )
        return await self._submit_and_check_extrinsic ( extrinsic, wait_for_inclusion, wait_for_finalization, timeout )

    def get_balance(self, address: str) -> Balance:
        r""" Returns the token balance for the passed ss58_address address
        Args:
            address (Substrate address format, default = 42):
                ss58 chain address.
        Return:
            balance (bittensor.utils.balance.Balance):
                account balance
        """
        loop = asyncio.get_event_loop()
        loop.set_debug(enabled=True)
        return loop.run_until_complete(self.async_get_balance(address))

    async def async_get_balance(self, address) -> Balance:
        r""" Returns the token balance for the passed ss58_address address
        Args:
            address (Substrate address format, default = 42):
                ss58 chain address.
        Return:
            balance (bittensor.utils.balance.Balance):
                account balance
        """
        await self.async_check_connection()
        result = await self.substrate.get_runtime_state(
            module='System',
            storage_function='Account',
            params=[address],
            block_hash=None
        )
        balance_info = result.get('result')
        if not balance_info:
            return Balance(0)
        balance = balance_info['data']['free']
        return Balance(balance)

    def get_current_block(self) -> int:
        r""" Returns the current block number on the chain.
        Returns:
            block_number (int):
                Current chain blocknumber.
        """
        loop = asyncio.get_event_loop()
        loop.set_debug(enabled=True)
        return loop.run_until_complete(self.async_get_current_block())

    async def async_get_current_block(self) -> int:
        r""" Returns the current block number on the chain.
        Returns:
            block_number (int):
                Current chain blocknumber.
        """
        await self.async_check_connection()
        return await self.substrate.async_get_block_number(None)

    def get_active(self) -> List[Tuple[str, int]]:
        r""" Returns a list of (public key, uid) pairs one for each active peer on chain.
        Returns:
            active (List[Tuple[str, int]]):
                List of active peers.
        """
        loop = asyncio.get_event_loop()
        loop.set_debug(enabled=True)
        return loop.run_until_complete(self.async_get_active())

    async def async_get_active(self) -> List[Tuple[str, int]]:
        r""" Returns a list of (public key, uid) pairs one for each active peer on chain.
        Returns:
            active (List[Tuple[str, int]]):
                List of active peers.
        """
        await self.async_check_connection()
        result = await self.substrate.iterate_map(
            module='SubtensorModule',
            storage_function='Active',
        )
        return result

    def get_stake(self) -> List[Tuple[int, int]]:
        r""" Returns a list of (uid, stake) pairs one for each active peer on chain.
        Returns:
            stake (List[Tuple[int, int]]):
                List of stake values.
        """
        loop = asyncio.get_event_loop()
        loop.set_debug(enabled=True)
        return loop.run_until_complete(self.async_get_stake())

    async def async_get_stake(self) -> List[Tuple[int, int]]:
        r""" Returns a list of (uid, stake) pairs one for each active peer on chain.
        Returns:
            stake (List[Tuple[int, int]]):
                List of stake values.
        """
        await self.async_check_connection()
        result = await self.substrate.iterate_map(
            module='SubtensorModule',
            storage_function='Stake',
        )
        return result

    def get_last_emit(self) -> List[Tuple[int, int]]:
        r""" Returns a list of (uid, last emit) pairs for each active peer on chain.
        Returns:
            last_emit (List[Tuple[int, int]]):
                List of last emit values.
        """
        loop = asyncio.get_event_loop()
        loop.set_debug(enabled=True)
        return loop.run_until_complete(self.async_get_last_emit())

    async def async_get_last_emit(self) -> List[Tuple[int, int]]:
        r""" Returns a list of (uid, last emit) pairs for each active peer on chain.
        Returns:
            last_emit (List[Tuple[int, int]]):
                List of last emit values.
        """
        await self.async_check_connection()
        result = await self.substrate.iterate_map(
            module='SubtensorModule',
            storage_function='LastEmit'
        )
        return result

    def get_weight_vals(self) -> List[Tuple[int, List[int]]]:
        r""" Returns a list of (uid, weight vals) pairs for each active peer on chain.
        Returns:
            weight_vals (List[Tuple[int, List[int]]]):
                List of weight val pairs.
        """
        loop = asyncio.get_event_loop()
        loop.set_debug(enabled=True)
        return loop.run_until_complete(self.async_get_weight_vals())

    async def async_get_weight_vals(self) -> List[Tuple[int, List[int]]]:
        r""" Returns a list of (uid, weight vals) pairs for each active peer on chain.
        Returns:
            weight_vals (List[Tuple[int, List[int]]]):
                List of weight val pairs.
        """
        await self.async_check_connection()
        result = await self.substrate.iterate_map(
            module='SubtensorModule',
            storage_function='WeightVals'
        )
        return result

    def get_weight_uids(self) -> List[Tuple[int, int]]:
        r""" Returns a list of (uid, weight uids) pairs for each active peer on chain.
        Returns:
            weight_uids (List[Tuple[int, List[int]]]):
                List of weight uid pairs
        """
        loop = asyncio.get_event_loop()
        loop.set_debug(enabled=True)
        return loop.run_until_complete(self.async_get_weight_uids())

    async def async_get_weight_uids(self) -> List[Tuple[int, List[int]]]:
        r""" Returns a list of (uid, weight uids) pairs for each active peer on chain.
        Returns:
            weight_uids (List[Tuple[int, List[int]]]):
                List of weight uid pairs
        """
        await self.async_check_connection()
        result = await self.substrate.iterate_map(
            module='SubtensorModule',
            storage_function='WeightUids'
        )
        return result

    def neurons(self) -> List[Tuple[int, dict]]: 
        r""" Returns a list of neuron from the chain. 
        Returns:
            neuron (List[Tuple[int, dict]]):
                List of neuron objects.
        """
        loop = asyncio.get_event_loop()
        loop.set_debug(enabled=True)
        return loop.run_until_complete(self.async_neurons( ))

    async def async_neurons(self) -> List[Tuple[int, dict]]:
        r""" Returns a list of neuron from the chain. 
        Returns:
            neuron (List[Tuple[int, dict]]):
                List of neuron objects.
        """
        await self.async_check_connection()
        neurons = await self.substrate.iterate_map(
            module='SubtensorModule',
            storage_function='Neurons'
        )
        return neurons

    def get_uid_for_pubkey(self, pubkey = str) -> int: 
        r""" Returns the uid of the peer given passed public key string.
        Args:
            pubkey (str):
                String encoded public key.
        Returns:
            uid (int):
                uid of peer with hotkey equal to passed public key.
        """
        loop = asyncio.get_event_loop()
        loop.set_debug(enabled=True)
        return loop.run_until_complete(self.async_get_uid_for_pubkey( pubkey ))

    async def async_get_uid_for_pubkey(self, pubkey = str) -> int:
        r""" Returns the uid of the peer given passed public key string.
        Args:
            pubkey (str):
                String encoded public key.
        Returns:
            uid (int):
                uid of peer with hotkey equal to passed public key.
        """
        await self.async_check_connection()
        result = await self.substrate.get_runtime_state(
            module='SubtensorModule',
            storage_function='Active',
            params=[pubkey]
        )
        if result['result'] is None:
            return None
        return int(result['result'])

    def get_neuron_for_uid(self, uid) -> dict:
        r""" Returns the neuron metadata of the peer with the passed uid.
        Args:
            uid (int):
                Uid to query for metadata.
        Returns:
            metadata (Dict):
                Dict in list form containing metadata of associated uid.
        """
        loop = asyncio.get_event_loop()
        loop.set_debug(enabled=True)
        return loop.run_until_complete(self.async_get_neuron_for_uid( uid ))

    async def async_get_neuron_for_uid(self, uid:int) -> dict:
        r""" Returns the neuron metadata of the peer with the passed uid.
        Args:
            uid (int):
                Uid to query for metadata.
        Returns:
            metadata (Dict):
                Dict in list form containing metadata of associated uid.
        """
        await self.async_check_connection()
        result = await self.substrate.get_runtime_state(
                module='SubtensorModule',
                storage_function='Neurons',
                params=[uid]
        )
        return result['result']

    def get_stake_for_uid(self, uid) -> Balance:
        r""" Returns the staked token amount of the peer with the passed uid.
        Args:
            uid (int):
                Uid to query for metadata.
        Returns:
            stake (int):
                Amount of staked token.
        """
        loop = asyncio.get_event_loop()
        loop.set_debug(enabled=True)
        return loop.run_until_complete(self.async_get_stake_for_uid( uid ))

    async def async_get_stake_for_uid(self, uid) -> Balance:
        r""" Returns the staked token amount of the peer with the passed uid.
        Args:
            uid (int):
                Uid to query for metadata.
        Returns:
            stake (int):
                Amount of staked token.
        """
        await self.async_check_connection()
        stake = await self.substrate.get_runtime_state(
            module='SubtensorModule',
            storage_function='Stake',
            params = [uid]
        )
        result = stake['result']
        if not result:
            return Balance(0)
        return Balance(result)

    def weight_uids_for_uid(self, uid) -> List[int]:
        r""" Returns the weight uids of the peer with the passed uid.
        Args:
            uid (int):
                Uid to query for metadata.
        Returns:
            weight_uids (List[int]):
                Weight uids for passed uid.
        """
        loop = asyncio.get_event_loop()
        loop.set_debug(enabled=True)
        return loop.run_until_complete(self.async_weight_uids_for_uid( uid ))

    async def async_weight_uids_for_uid(self, uid) -> List[int]:
        r""" Returns the weight uids of the peer with the passed uid.
        Args:
            uid (int):
                Uid to query for metadata.
        Returns:
            weight_uids (List[int]):
                Weight uids for passed uid.
        """
        await self.async_check_connection()
        result = await self.substrate.get_runtime_state(
            module='SubtensorModule',
            storage_function='WeightUids',
            params = [uid]
        )
        return result['result']

    def weight_vals_for_uid(self, uid) -> List[int]:
        r""" Returns the weight vals of the peer with the passed uid.
        Args:
            uid (int):
                Uid to query for metadata.
        Returns:
            weight_vals (List[int]):
                Weight vals for passed uid.
        """
        loop = asyncio.get_event_loop()
        loop.set_debug(enabled=True)
        return loop.run_until_complete(self.async_weight_vals_for_uid( uid ))

    async def async_weight_vals_for_uid(self, uid) -> List[int]:
        r""" Returns the weight vals of the peer with the passed uid.
        Args:
            uid (int):
                Uid to query for metadata.
        Returns:
            weight_vals (List[int]):
                Weight vals for passed uid.
        """
        await self.async_check_connection()
        result = await self.substrate.get_runtime_state(
            module='SubtensorModule',
            storage_function='WeightVals',
            params = [uid]
        )
        return result['result']

    def get_last_emit_data_for_uid(self, uid) -> int:
        r""" Returns the last emit of the peer with the passed uid.
        Args:
            uid (int):
                Uid to query for metadata.
        Returns:
            last_emit (int):
                Last emit block numebr
        """
        loop = asyncio.get_event_loop()
        loop.set_debug(enabled=True)
        return loop.run_until_complete(self.async_get_last_emit_data_for_uid( uid ))

    async def async_get_last_emit_data_for_uid(self, uid) -> int:
        r""" Returns the last emit of the peer with the passed uid.
        Args:
            uid (int):
                Uid to query for metadata.
        Returns:
            last_emit (int):
                Last emit block numebr
        """
        await self.async_check_connection()
        result = await self.substrate.get_runtime_state(
            module='SubtensorModule',
            storage_function='LastEmit',
            params = [uid]
        )
        return result['result']<|MERGE_RESOLUTION|>--- conflicted
+++ resolved
@@ -444,11 +444,7 @@
             call_params=params
         )
         # TODO (const): hotkey should be an argument here not assumed. Either that or the coldkey pub should also be assumed.
-<<<<<<< HEAD
-        extrinsic = await self.substrate.create_signed_extrinsic(call=call, keypair = wallet.hotkey)
-=======
-        extrinsic = await self.substrate.create_signed_extrinsic(call=call, keypair=wallet.hotkey)
->>>>>>> 835944b7
+        extrinsic = await self.substrate.create_signed_extrinsic( call = call, keypair = wallet.hotkey)
         result = await self._submit_and_check_extrinsic (extrinsic, wait_for_inclusion, wait_for_finalization, timeout)
         if result:
             logger.success( "Successfully subscribed with:\n<cyan>[\n  ip: {},\n  port: {},\n  modality: {},\n  hotkey: {},\n  coldkey: {}\n]</cyan>".format(ip, port, modality, wallet.hotkey.public_key, wallet.coldkeypub ))
