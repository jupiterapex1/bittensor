version: 2.1

executors:
    bittensor-executor:
        docker:
          - image: bittensor/bittensor:latest

orbs:
  python: circleci/python@1.3.2
  shellcheck: circleci/shellcheck@2.0.0

jobs:
  "Build Bittensor":
    executor: bittensor-executor
    steps:
      - checkout
      - run: pip3 install cython
      - run:
          command: pip3 install -e .
          name: setup
      - run: ./scripts/create_wallet.sh

  "Run Unit Tests":
    executor: bittensor-executor
    steps:
      - checkout
      - run: pip3 install cython
      - run: pip3 install -r requirements.txt
      - run: ./scripts/build_protos.sh
      - run:
          command: pip3 install -e .
          name: setup
      - run: ./scripts/create_wallet.sh
      - run:
          name: "Run unit tests"
          command: pytest ./tests/unit_tests

  "Run Miners":
    executor: bittensor-executor
    steps:
      - checkout
      - run: pip3 install cython
      - run: pip3 install -r requirements.txt
      - run: ./scripts/build_protos.sh
      - run:
          command: pip3 install -e .
          name: setup
      - run: ./scripts/create_wallet.sh
      - run: python3.7 tests/miners/text/test_gpt2.py
      - run: python3.7 tests/miners/text/test_bert_mlm.py
      - run: python3.7 tests/miners/text/test_bert_nsp.py
  
  MNIST:
    executor: bittensor-executor
    steps:
      - checkout
      - run: pip3 install cython
      - run: pip3 install -r requirements.txt
      - run: ./scripts/create_wallet.sh
      - run: ./scripts/build_protos.sh
      - run:
          name: setup
          command: pip3 install -e .
      - run:
          name: Unset HTTP Proxy
          command: unset https_proxy;unset http_proxy
      - run:
          name: Run MNIST node
          command: python3.7 tests/integration_tests/cpu_tests/bittensor/test_mnist_node.py --dendrite.timeout=0.5 --metagraph.chain_endpoint feynman.akira.bittensor.com:9944

  "Run Integration Tests":
    executor: bittensor-executor
    steps:
      - checkout
      - run: pip3 install cython
      - run: pip3 install -r requirements.txt
      - run: ./scripts/build_protos.sh
      - run: ./scripts/create_wallet.sh
      - run:
          command: pip3 install -e .
          name: setup
      - run:
          name: "Run Localized CPU Integration tests"
          command: pytest ./tests/integration_tests/cpu_tests -k 'not MnistNode'
      - run:
          name: "Code Coverage"
          command: codecov

  "Push image to DockerHub":
    docker:
      - image: circleci/python:3.8.1
        auth: 
           username: $DOCKER_USER
           password: $DOCKERPASS
    steps:
      - checkout
      - setup_remote_docker:
             version: 19.03.13
      - run:
          name: "Docker credentials"
          command: echo $DOCKERPASS | docker login --username $DOCKER_USER --password-stdin
      - run:
          name: "Push production candidate"
          command: ./scripts/push_image.sh
  
 
workflows:
  main:
    jobs:
      - "Build Bittensor"
      - "Run Unit Tests":
              requires:
                - "Build Bittensor"
      - "Run Miners":
              requires:
                - "Build Bittensor"
      - "Run Integration Tests":
              requires:
                - "Build Bittensor"
<<<<<<< HEAD
=======
      - "Push image to DockerHub":
          requires:
            - "Build Bittensor"
            - "Run Unit Tests"
            - "Run Miners"
            - "Run Integration Tests"
          filters:
              branches:
                ignore:
                    - /^((?!master).)*

>>>>>>> 562b8765

<|MERGE_RESOLUTION|>--- conflicted
+++ resolved
@@ -117,8 +117,6 @@
       - "Run Integration Tests":
               requires:
                 - "Build Bittensor"
-<<<<<<< HEAD
-=======
       - "Push image to DockerHub":
           requires:
             - "Build Bittensor"
@@ -130,5 +128,4 @@
                 ignore:
                     - /^((?!master).)*
 
->>>>>>> 562b8765
 
